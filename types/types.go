package types

import (
	"math/big"
)

type Block struct {
	BlockHash       string         `json:"block_hash"`
	ParentBlockHash string         `json:"parent_hash"`
	BlockNumber     int            `json:"block_number"`
	NewRoot         string         `json:"new_root"`
	OldRoot         string         `json:"old_root"`
	Status          string         `json:"status"`
	AcceptedTime    uint64         `json:"accepted_time"`
	Transactions    []*Transaction `json:"transactions"`
}

type Code struct {
	Bytecode []string `json:"bytecode"`
	Abi      []struct {
		Inputs []struct {
			Name string `json:"name"`
			Type string `json:"type"`
		} `json:"inputs"`
		Name            string        `json:"name"`
		Outputs         []interface{} `json:"outputs"`
		Type            string        `json:"type"`
		StateMutability string        `json:"stateMutability,omitempty"`
	} `json:"abi"`
}

/*
	StarkNet transaction states
*/
const (
	NOT_RECIEVED = TxStatus(iota)
	REJECTED
	RECEIVED
	PENDING
	ACCEPTED_ON_L2
	ACCEPTED_ON_L1
)

var TxStatuses = []string{"NOT_RECEIVED", "REJECTED", "RECEIVED", "PENDING", "ACCEPTED_ON_L2", "ACCEPTED_ON_L1"}

type TxStatus int

func (s TxStatus) String() string {
	return TxStatuses[s]
}

type TransactionStatus struct {
	TxStatus        string `json:"tx_status"`
	BlockHash       string `json:"block_hash"`
	TxFailureReason struct {
		ErrorMessage string `json:"error_message,omitempty"`
	} `json:"tx_failure_reason,omitempty"`
}

type ABI struct {
	Members []struct {
		Name   string `json:"name"`
		Offset int    `json:"offset"`
		Type   string `json:"type"`
	} `json:"members,omitempty"`
	Name   string `json:"name"`
	Size   int    `json:"size,omitempty"`
	Type   string `json:"type"`
	Inputs []struct {
		Name string `json:"name"`
		Type string `json:"type"`
	} `json:"inputs,omitempty"`
	Outputs         []interface{} `json:"outputs,omitempty"`
	StateMutability string        `json:"stateMutability,omitempty"`
}

type AddTxResponse struct {
	Code            string `json:"code"`
	TransactionHash string `json:"transaction_hash"`
}

type DeployRequest struct {
	Type                string        `json:"type"`
	ContractAddressSalt string        `json:"contract_address_salt"`
	ConstructorCalldata []string      `json:"constructor_calldata"`
	ContractDefinition  ContractClass `json:"contract_definition"`
}

type ContractClass struct {
	ABI               []ABI             `json:"abi"`
	EntryPointsByType EntryPointsByType `json:"entry_points_by_type"`
	Program           string            `json:"program"`
}

type DeclareRequest struct {
	Type          string   `json:"type"`
	SenderAddress string   `json:"sender_address"`
	MaxFee        string   `json:"max_fee"`
	Nonce         string   `json:"nonce"`
	Signature     []string `json:"signature"`
	ContractClass struct {
		ABI               []ABI             `json:"abi"`
		EntryPointsByType EntryPointsByType `json:"entry_points_by_type"`
		Program           string            `json:"program"`
	} `json:"contract_class"`
}

type EntryPointsByType struct {
<<<<<<< HEAD
	Constructor []struct {
		Offset   string `json:"offset"`
		Selector string `json:"selector"`
	} `json:"CONSTRUCTOR"`
	External []struct {
		Offset   string `json:"offset"`
		Selector string `json:"selector"`
	} `json:"EXTERNAL"`
	L1Handler []interface{} `json:"L1_HANDLER"`
}

type FeeEstimate struct {
	Amount *big.Int `json:"amount"`
	Unit   string   `json:"unit"`
}

type ContractAddresses struct {
	Starknet             string `json:"Starknet"`
	GpsStatementVerifier string `json:"GpsStatementVerifier"`
=======
	Constructor []EntryPointList `json:"CONSTRUCTOR"`
	External    []EntryPointList `json:"EXTERNAL"`
	L1Handler   []EntryPointList `json:"L1_HANDLER"`
}

type EntryPointList struct {
	Offset   string `json:"offset"`
	Selector string `json:"selector"`
}

type FunctionCall struct {
	ContractAddress    string   `json:"contract_address"`
	EntryPointSelector string   `json:"entry_point_selector"`
	Calldata           []string `json:"calldata"`
>>>>>>> 90f178c5
}<|MERGE_RESOLUTION|>--- conflicted
+++ resolved
@@ -106,27 +106,6 @@
 }
 
 type EntryPointsByType struct {
-<<<<<<< HEAD
-	Constructor []struct {
-		Offset   string `json:"offset"`
-		Selector string `json:"selector"`
-	} `json:"CONSTRUCTOR"`
-	External []struct {
-		Offset   string `json:"offset"`
-		Selector string `json:"selector"`
-	} `json:"EXTERNAL"`
-	L1Handler []interface{} `json:"L1_HANDLER"`
-}
-
-type FeeEstimate struct {
-	Amount *big.Int `json:"amount"`
-	Unit   string   `json:"unit"`
-}
-
-type ContractAddresses struct {
-	Starknet             string `json:"Starknet"`
-	GpsStatementVerifier string `json:"GpsStatementVerifier"`
-=======
 	Constructor []EntryPointList `json:"CONSTRUCTOR"`
 	External    []EntryPointList `json:"EXTERNAL"`
 	L1Handler   []EntryPointList `json:"L1_HANDLER"`
@@ -141,5 +120,14 @@
 	ContractAddress    string   `json:"contract_address"`
 	EntryPointSelector string   `json:"entry_point_selector"`
 	Calldata           []string `json:"calldata"`
->>>>>>> 90f178c5
+}
+
+type FeeEstimate struct {
+	Amount *big.Int `json:"amount"`
+	Unit   string   `json:"unit"`
+}
+
+type ContractAddresses struct {
+	Starknet             string `json:"Starknet"`
+	GpsStatementVerifier string `json:"GpsStatementVerifier"`
 }